(*
 * Copyright (c) 2016 Xavier R. Guérin <copyright@applepine.org>
 *
 * Permission to use, copy, modify, and distribute this software for any
 * purpose with or without fee is hereby granted, provided that the above
 * copyright notice and this permission notice appear in all copies.
 *
 * THE SOFTWARE IS PROVIDED "AS IS" AND THE AUTHOR DISCLAIMS ALL WARRANTIES
 * WITH REGARD TO THIS SOFTWARE INCLUDING ALL IMPLIED WARRANTIES OF
 * MERCHANTABILITY AND FITNESS. IN NO EVENT SHALL THE AUTHOR BE LIABLE FOR
 * ANY SPECIAL, DIRECT, INDIRECT, OR CONSEQUENTIAL DAMAGES OR ANY DAMAGES
 * WHATSOEVER RESULTING FROM LOSS OF USE, DATA OR PROFITS, WHETHER IN AN
 * ACTION OF CONTRACT, NEGLIGENCE OR OTHER TORTIOUS ACTION, ARISING OUT OF
 * OR IN CONNECTION WITH THE USE OR PERFORMANCE OF THIS SOFTWARE.
 *)

open Ast_mapper
open Ast_convenience
open Asttypes
open StdLabels
open Format
open Lexing
open Longident
open Parsetree
open Printf

(* Type definition *)

module Type = struct
  type t =
    | Int
    | String
    | Bitstring
end

module Sign = struct
  type t =
    | Signed
    | Unsigned

  let to_string = function
    | Signed -> "signed"
    | Unsigned -> "unsigned"
end

module Endian = struct
  type t =
    | Little
    | Big
    | Native
    | Referred of Parsetree.expression

  let to_string = function
    | Little -> "le"
    | Big -> "be"
    | Native -> "ne"
    | Referred _ -> "ee"
end

module Qualifiers = struct
  type t = {
    value_type      : Type.t option;
    sign            : Sign.t option;
    endian          : Endian.t option;
    check           : Parsetree.expression option;
    bind            : Parsetree.expression option;
    map             : Parsetree.expression option;
    save_offset_to  : Parsetree.expression option;
  }

  let empty = {
    value_type      = None;
    sign            = None;
    endian          = None;
    check           = None;
    bind            = None;
    map             = None;
    save_offset_to  = None;
  }

  let default = {
    value_type      = Some Type.Int;
    sign            = Some Sign.Unsigned;
    endian          = Some Endian.Big;
    check           = None;
    bind            = None;
    map             = None;
    save_offset_to  = None;
  }

  let set_value_type_default q =
    match q.value_type with
    | None  -> { q with value_type = Some Type.Int }
    | _     -> q
  ;;

  let set_sign_default q =
    match q.sign with
    | None  -> { q with sign = Some Sign.Unsigned }
    | _     -> q
  ;;

  let set_endian_default q =
    match q.endian with
    | None  -> { q with endian = Some Endian.Big }
    | _     -> q
  ;;

  let set_defaults v =
    v
    |> set_value_type_default
    |> set_sign_default
    |> set_endian_default
  ;;
end

(* Exception *)

let location_exn ~loc msg =
  Location.Error (Location.error ~loc msg)
  |> raise
;;

(* Helper functions *)

let split_string ~on s =
  Misc.split s on
;;

let option_bind opt f =
  match opt with
  | None   -> None
  | Some v -> f v
;;

let mksym =
  let i = ref 1000 in
  fun name ->
    incr i; let i = !i in
    sprintf "__ppxbitstring_%s_%d" name i
;;

let rec process_expr_loc ~loc expr =
  match expr with
  | { pexp_desc = Pexp_ident(ident) } ->
    let lident = Location.mkloc ident.txt loc in
    { expr with pexp_desc = Pexp_ident(lident); pexp_loc = loc }
  | { pexp_desc = Pexp_tuple(ops) } ->
    let fld = List.fold_left
        ~init:[]
        ~f:(fun acc exp -> acc @ [ process_expr_loc ~loc exp ]) ops
    in { expr with pexp_desc = Pexp_tuple(fld); pexp_loc = loc }
  | { pexp_desc = Pexp_construct(ident, ops) } ->
    let lident = Location.mkloc ident.txt loc in
    let lops = begin match ops with
      | Some o -> Some (process_expr_loc ~loc o)
      | None    -> None
    end in
    { expr with pexp_desc = Pexp_construct(lident, lops); pexp_loc = loc }
  | { pexp_desc = Pexp_apply(ident, ops) } ->
    let lident = process_expr_loc ~loc ident in
    let fld = List.fold_left
        ~init:[]
        ~f:(fun acc (lbl, exp) -> acc @ [ (lbl, (process_expr_loc ~loc exp)) ]) ops
    in { expr with pexp_desc = Pexp_apply(lident, fld); pexp_loc = loc }
  | { pexp_desc = Pexp_fun(ident, ops,
                           { ppat_desc = Ppat_var(pid); ppat_loc; ppat_attributes },
                           exp) } ->
    let lpid = Location.mkloc pid.txt loc in
    let lpat = { ppat_desc = Ppat_var lpid; ppat_loc = loc; ppat_attributes } in
    let lops = begin match ops with
      | Some o -> Some (process_expr_loc ~loc o)
      | None   -> None
    end in
    let lexp = process_expr_loc ~loc exp in
    { expr with pexp_desc = Pexp_fun(ident, lops, lpat, lexp); pexp_loc = loc }
  | _ ->
    { expr with pexp_loc = loc }
;;

let parse_expr expr =
  try
    process_expr_loc ~loc:expr.loc (Parse.expression (Lexing.from_string expr.txt))
  with
    _ -> location_exn ~loc:expr.loc ("Parse expression error: '" ^ expr.txt ^ "'")
;;

let rec process_pat_loc ~loc pat =
  match pat with
  | { ppat_desc = Ppat_var(ident); ppat_loc; ppat_attributes } ->
    let lident = Location.mkloc ident.txt loc in
    { ppat_desc = Ppat_var(lident); ppat_loc = loc; ppat_attributes }
  | _ ->
    { pat with ppat_loc = loc }
;;

let parse_pattern pat =
  try
    process_pat_loc ~loc:pat.loc (Parse.pattern (Lexing.from_string pat.txt))
  with
    _ -> location_exn ~loc:pat.loc ("Parse pattern error: '" ^ pat.txt ^ "'")
;;

(* Location parser and splitter *)

let find_loc_boundaries ~loc last rem =
  let open Location in
  let { loc_start; loc_end; loc_ghost } = loc in
  let xtr_lines = List.length rem in
  let xtr_char = List.fold_left ~init:xtr_lines ~f:(+) rem in
  let ne = { loc_start with
             pos_lnum = loc_start.pos_lnum + xtr_lines;
             pos_bol  = loc_start.pos_bol + xtr_char;
             pos_cnum = loc_start.pos_cnum + xtr_char + last
           }
  and ns = if xtr_lines = 0
    then { loc_start with
           pos_cnum = loc_start.pos_cnum + xtr_char + last + 1
         }
    else { loc_start with
           pos_lnum = loc_start.pos_lnum + xtr_lines;
           pos_bol  = loc_start.pos_bol + xtr_char;
           pos_cnum = loc_start.pos_cnum + xtr_char
         } in
  let tloc = { loc_start; loc_end = ne; loc_ghost } in
  let nloc = { loc_start = ns; loc_end; loc_ghost } in
  (tloc, nloc)
;;

let rec split_loc_rec ~loc = function
  | [] -> []
  | hd :: tl ->
    let line_list = split_string ~on:'\n' hd
                    |> List.rev
                    |> List.map ~f:String.length in
    begin
      match line_list with
      | [] -> []
      | last::rem ->
        let (tloc, nloc) = find_loc_boundaries ~loc last rem in
        [ tloc ] @ (split_loc_rec ~loc:nloc tl)
    end
;;

let split_loc ~loc lst =
  split_loc_rec ~loc lst
  |> List.map2 lst ~f:(fun e loc -> Location.mkloc (Bytes.trim e) loc)
;;

(* Processing qualifiers *)

let check_map_functor sub =
  match sub with
  | [%expr (fun [%p? _] -> [%e? _])]  -> Some (sub)
  | _                                 -> None
;;

let process_qual state qual =
  let open Qualifiers in
  let loc = qual.pexp_loc in
  match qual with
  | [%expr int] ->
    begin match state.value_type with
      | Some v -> location_exn ~loc "Value type redefined"
      | None -> { state with value_type = Some Type.Int }
    end
  | [%expr string] ->
    begin match state.value_type with
      | Some v -> location_exn ~loc "Value type redefined"
      | None -> { state with value_type = Some Type.String }
    end
  | [%expr bitstring] ->
    begin match state.value_type with
      | Some v -> location_exn ~loc "Value type redefined"
      | None -> { state with value_type = Some Type.Bitstring }
    end
  | [%expr signed] ->
    begin match state.sign with
      | Some v -> location_exn ~loc "Signedness redefined"
      | None -> { state with sign = Some Sign.Signed }
    end
  | [%expr unsigned] ->
    begin match state.sign with
      | Some v -> location_exn ~loc "Signedness redefined"
      | None -> { state with sign = Some Sign.Unsigned }
    end
  | [%expr littleendian] ->
    begin match state.endian with
      | Some v -> location_exn ~loc "Endianness redefined"
      | None -> { state with endian = Some Endian.Little }
    end
  | [%expr bigendian] ->
    begin match state.endian with
      | Some v -> location_exn ~loc "Endianness redefined"
      | None -> { state with endian = Some Endian.Big }
    end
  | [%expr nativeendian] ->
    begin match state.endian with
      | Some v -> location_exn ~loc "Endianness redefined"
      | None -> { state with endian = Some Endian.Native }
    end
  | [%expr endian [%e? sub]] ->
    begin match state.endian with
      | Some v -> location_exn ~loc "Endianness redefined"
      | None -> { state with endian = Some (Endian.Referred sub) }
    end
  | [%expr bind [%e? sub]] ->
    begin match state.bind, state.map with
      | Some b, None   -> location_exn ~loc "Bind expression redefined"
      | None,   Some m -> location_exn ~loc "Map expression already defined"
      | Some b, Some m -> location_exn ~loc "Inconsistent internal state"
      | None,   None   -> { state with bind = Some sub }
    end
  | [%expr map [%e? sub]] ->
    begin match state.bind, state.map with
      | Some b, None   -> location_exn ~loc "Bind expression already defined"
      | None,   Some m -> location_exn ~loc "Map expression redefined"
      | Some b, Some m -> location_exn ~loc "Inconsistent internal state"
      | None,   None   -> begin
          match check_map_functor sub with
          | Some sub  -> { state with map = Some sub }
          | None      -> location_exn ~loc "Invalid map functor"
        end
    end
  | [%expr check [%e? sub]] ->
    begin match state.check with
      | Some v -> location_exn ~loc "Check expression redefined"
      | None -> { state with check = Some sub }
    end
  | [%expr save_offset_to [%e? sub]] ->
    begin match state.save_offset_to with
      | Some v -> location_exn ~loc "Offset expression redefined"
      | None -> { state with save_offset_to = Some sub }
    end
  | _ ->
    let sexp = Pprintast.string_of_expression qual in
    location_exn ~loc ("Invalid qualifier: " ^ sexp)
;;

let parse_quals quals =
  let expr = parse_expr quals in
  let rec process_quals state = function
    | [] -> state
    | hd :: tl -> process_quals (process_qual state hd) tl
  in match expr with
  (* single named qualifiers *)
  | { pexp_desc = Pexp_ident (_) } ->
    process_qual Qualifiers.empty expr
  (* single functional qualifiers *)
  | { pexp_desc = Pexp_apply (_, _) } ->
    process_qual Qualifiers.empty expr
  (* multiple qualifiers *)
  | { pexp_desc = Pexp_tuple (e) } ->
    process_quals Qualifiers.empty e
  (* Unrecognized expression *)
  | expr ->
    let expr_str = Pprintast.string_of_expression expr in
    location_exn ~loc:expr.pexp_loc ("Invalid qualifiers list: " ^ expr_str)
;;

(* Processing expression *)

let rec evaluate_expr = function
  | [%expr [%e? lhs] + [%e? rhs]] ->
    begin match evaluate_expr lhs, evaluate_expr rhs with
      | Some l, Some r -> Some (l + r)
      | _ -> None
    end
  | [%expr [%e? lhs] - [%e? rhs]] ->
    begin match evaluate_expr lhs, evaluate_expr rhs with
      | Some l, Some r -> Some (l - r)
      | _ -> None
    end
  | [%expr [%e? lhs] * [%e? rhs]] ->
    begin match evaluate_expr lhs, evaluate_expr rhs with
      | Some l, Some r -> Some (l * r)
      | _ -> None
    end
  | [%expr [%e? lhs] / [%e? rhs]] ->
    begin match evaluate_expr lhs, evaluate_expr rhs with
      | Some l, Some r -> Some (l / r)
      | _ -> None
    end
  | [%expr [%e? lhs] land [%e? rhs]] ->
    begin match evaluate_expr lhs, evaluate_expr rhs with
      | Some l, Some r -> Some (l land r)
      | _ -> None
    end
  | [%expr [%e? lhs] lor [%e? rhs]] ->
    begin match evaluate_expr lhs, evaluate_expr rhs with
      | Some l, Some r -> Some (l lor r)
      | _ -> None
    end
  | [%expr [%e? lhs] lxor [%e? rhs]] ->
    begin match evaluate_expr lhs, evaluate_expr rhs with
      | Some l, Some r -> Some (l lxor r)
      | _ -> None
    end
  | [%expr [%e? lhs] lsr [%e? rhs]] ->
    begin match evaluate_expr lhs, evaluate_expr rhs with
      | Some l, Some r -> Some (l lsr r)
      | _ -> None
    end
  | [%expr [%e? lhs] asr [%e? rhs]] ->
    begin match evaluate_expr lhs, evaluate_expr rhs with
      | Some l, Some r -> Some (l asr r)
      | _ -> None
    end
  | [%expr [%e? lhs] mod [%e? rhs]] ->
    begin match evaluate_expr lhs, evaluate_expr rhs with
      | Some l, Some r -> Some (l mod r)
      | _ -> None
    end
  | { pexp_desc = Pexp_constant (const) } ->
    begin match const with
      | Pconst_integer(i, _) -> Some (int_of_string i)
      | _ -> None
    end
  | _ -> None
;;

(* Parsing fields *)

let parse_match_fields str =
  split_string ~on:':' str.txt
  |> split_loc ~loc:str.loc
  |> function
  | [ { txt = "_" ; loc } as pat ] ->
    (parse_pattern pat, None, None)
  | [ pat; len ] ->
    let q = Some Qualifiers.default in
    (parse_pattern pat, Some (parse_expr len), q)
  | [ pat; len; quals ] ->
    let q = Some (Qualifiers.set_defaults (parse_quals quals)) in
    (parse_pattern pat, Some (parse_expr len), q)
  | [ stmt ] ->
    let pat_str = StdLabels.Bytes.to_string stmt.txt in
    location_exn ~loc:stmt.loc ("Invalid statement: '" ^ pat_str ^ "'")
  | _ ->
    location_exn ~loc:str.loc "Invalid number of fields in statement"
;;

let parse_const_fields str =
  let open Qualifiers in
  split_string ~on:':' str.txt
  |> split_loc ~loc:str.loc
  |> function
  | [ vl; len ] ->
    (parse_expr vl, Some (parse_expr len), Some Qualifiers.default)
  | [ vl; len; quals ] ->
    let q = Qualifiers.set_defaults (parse_quals quals) in
    begin match q.bind, q.map, q.check, q.save_offset_to with
      | Some _, _, _, _ ->
        location_exn ~loc:str.loc "Bind meaningless in constructor"
      | _, Some _, _, _ ->
        location_exn ~loc:str.loc "Map meaningless in constructor"
      | _, _, Some _, _ ->
        location_exn ~loc:str.loc "Check meaningless in constructor"
      | _, _, _, Some _ ->
        location_exn ~loc:str.loc "Saving offset  meaningless in constructor"
      | None, None, None, None ->
        (parse_expr vl, Some (parse_expr len), Some (q))
    end
  | [ stmt ] ->
    let pat_str = StdLabels.Bytes.to_string stmt.txt in
    location_exn ~loc:stmt.loc ("Invalid statement: '" ^ pat_str ^ "'")
  | _ ->
    location_exn ~loc:str.loc "Invalid number of fields in statement"
;;

(* Match generators *)

let check_field_len ~loc (l, q) =
  let (>>=) = option_bind in
  match q.Qualifiers.value_type with
  | Some (Type.String) ->
    evaluate_expr l >>= fun v ->
    if v < -1 || (v > 0 && (v mod 8) <> 0) then
      location_exn ~loc "Length of string must be > 0 and multiple of 8, or the special value -1"
    else Some v
  | Some (Type.Bitstring) ->
    evaluate_expr l >>= fun v ->
    if v < -1 then location_exn ~loc "Length of bitstring must be >= 0 or the special value -1"
    else Some v
  | Some (Type.Int) ->
    evaluate_expr l >>= fun v ->
    if v < 1 || v > 64 then location_exn ~loc "Length of int field must be [1..64]"
    else Some v
  | None -> location_exn ~loc "No type to check"
;;

let get_inttype ~loc = function
  | v when v > 8  && v <= 16 -> "int"
  | v when v > 16 && v <= 32 -> "int32"
  | v when v > 32 && v <= 64 -> "int64"
  | _ -> location_exn ~loc "Invalid integer size"
;;

let gen_int_extractor ~loc (dat, off, len) (l, q) edat eoff elen =
  let open Qualifiers in
  match (evaluate_expr l), q.sign, q.endian with
    (* 1-bit type *)
    | Some (size), Some (_), Some (_) when size = 1 ->
      [%expr
        Bitstring.extract_bit [%e edat] [%e eoff] [%e elen] [%e l]]
        [@metaloc loc]
    (* 8-bit type *)
    | Some (size), Some (sign), Some (_) when size >= 2 && size <= 8 ->
      let ex = sprintf "Bitstring.extract_char_%s" (Sign.to_string sign) in
      let op = sprintf "%s %s %s %s %d" ex dat off len size in
      parse_expr (Location.mkloc op loc)
    (* 16|32|64-bit type *)
    | Some (size), Some (sign), Some (Endian.Referred r) ->
      let ss = Sign.to_string sign and it = get_inttype ~loc size in
      let ex = sprintf "Bitstring.extract_%s_ee_%s" it ss in
      let ee = Pprintast.string_of_expression r in
      let op = sprintf "%s (%s) %s %s %s %d" ex ee dat off len size in
      parse_expr (Location.mkloc op loc)
    | Some (size), Some (sign), Some (endian) ->
      let tp = get_inttype ~loc size in
      let en = Endian.to_string endian in
      let sn = Sign.to_string sign in
      let ex = sprintf "Bitstring.extract_%s_%s_%s" tp en sn in
      let op = sprintf "%s %s %s %s %d" ex dat off len size in
      parse_expr (Location.mkloc op loc)
    (* Variable size *)
    | None, Some (sign), Some (Endian.Referred r) ->
      let ss = Sign.to_string sign in
      let ex = sprintf "Bitstring.extract_int64_ee_%s" ss in
      let ee = Pprintast.string_of_expression r in
      let ln = Pprintast.string_of_expression l in
      let op = sprintf "%s (%s) %s %s %s (%s)" ex ee dat off len ln in
      parse_expr (Location.mkloc op loc)
    | None, Some (sign), Some (endian) ->
      let es = Endian.to_string endian and ss = Sign.to_string sign in
      let ex = sprintf "Bitstring.extract_int64_%s_%s" es ss in
      let ln = Pprintast.string_of_expression l in
      let op = sprintf "%s %s %s %s (%s)" ex dat off len ln in
      parse_expr (Location.mkloc op loc)
    (* Invalid type *)
    | _, _, _ ->
      location_exn ~loc "Invalid type"
;;

let gen_extractor ~loc (dat, off, len) (l, q) =
  let open Qualifiers
  in
  let edat = evar ~loc dat
  and eoff = evar ~loc off
  and elen = evar ~loc len
  in
  match q.value_type with
  | Some (Type.Bitstring) -> begin
      match (evaluate_expr l) with
      | Some (-1) ->
        [%expr ([%e edat], [%e eoff], [%e elen])] [@metaloc loc]
      | Some (_) | None ->
        [%expr ([%e edat], [%e eoff], [%e l])] [@metaloc loc]
    end
  | Some (Type.String) ->
    [%expr
      (Bitstring.string_of_bitstring ([%e edat], [%e eoff], [%e l]))]
      [@metaloc loc]
  | Some (Type.Int) ->
    gen_int_extractor ~loc (dat, off, len) (l, q) edat eoff elen
  | _ ->
    location_exn ~loc "Invalid type"
;;

let gen_value ~loc (dat, off, len) (l, q) =
  let open Qualifiers in
  match q.bind, q.map  with
  | Some b, None  -> b
  | None, Some m  ->
    [%expr
      [%e m] [%e (gen_extractor ~loc (dat, off, len) (l, q))]]
      [@metaloc loc]
  | _, _ ->
    gen_extractor ~loc (dat, off, len) (l, q)
;;

let rec gen_next org_off ~loc (dat, off, len) (p, l, q) beh fields =
  let plen = pvar ~loc len
  and poff = pvar ~loc off
  and elen = evar ~loc len
  and eoff = evar ~loc off
  in
  evaluate_expr l
  |> function
  | Some (-1) ->
    [%expr
      let [%p poff] = [%e eoff] + [%e elen]
      and [%p plen] = 0 in
      [%e (gen_fields org_off ~loc (dat, off, len) beh fields)]]
      [@metaloc loc]
  | Some (_) | None ->
    [%expr
      let [%p poff] = [%e eoff] + [%e l]
      and [%p plen] = [%e elen] - [%e l] in
      [%e (gen_fields org_off ~loc (dat, off, len) beh fields)]]
      [@metaloc loc]

and gen_next_all ~loc org_off (dat, off, len) beh fields =
  let plen = pvar ~loc len
  and poff = pvar ~loc off
  and elen = evar ~loc len
  and eoff = evar ~loc off
  in
  [%expr
    let [%p poff] = [%e eoff] + [%e elen]
    and [%p plen] = 0 in
    [%e (gen_fields org_off ~loc (dat, off, len) beh fields)]]
    [@metaloc loc]

and gen_match_check ~loc = function
  | Some chk  -> chk
  | None      -> constr ~loc "true" []

and gen_match ~loc org_off (dat, off, len) (p, l, q) beh fields =
  let open Qualifiers in
  let valN = mksym "value"
  in
  let pvalN = pvar ~loc valN
  and evalN = evar ~loc valN
  and poff = pvar ~loc off
  and eoff = evar ~loc off
  and plen = pvar ~loc len
  and elen = evar ~loc len
  in
  gen_match_check ~loc q.check
  |> fun g ->
  [%expr
    begin match [%e evalN] with
      | [%p p] when [%e g] ->
        [%e (gen_fields org_off ~loc (dat, off, len) beh fields)]
      | _ -> ()
    end]
    [@metaloc loc]
  |> fun m ->
  [%expr
    let [%p pvalN]  = [%e (gen_value ~loc (dat, off, len) (l, q))]
    and [%p poff]   = [%e eoff] + [%e l]
    and [%p plen]   = [%e elen] - [%e l] in [%e m]]
    [@metaloc loc]

and gen_offset_saver ~loc org_off (dat, off, len) (p, l, q) beh =
  let open Qualifiers in
  match q.save_offset_to with
  | Some { pexp_desc = Pexp_ident ({ txt; loc = eloc }) } ->
    let ptxt = pvar ~loc:eloc (Longident.last txt)
    and eoff = evar ~loc:eloc off
    and eorg_off = evar ~loc:eloc org_off in
    [%expr
      let [%p (ptxt)] = [%e eoff] - [%e eorg_off] in [%e beh]]
      [@metaloc eloc]
  | Some _ | None -> beh

and gen_unbound_string ~loc org_off (dat, off, len) (l, q) beh fields p =
  match p with
  | { ppat_desc = Ppat_var(_) } ->
    [%expr
      let [%p p] = [%e (gen_value ~loc (dat, off, len) (l, q))] in
      [%e (gen_next_all ~loc org_off (dat, off, len) beh fields)]]
      [@metaloc loc]
  | [%pat? _ ] ->
    [%expr
      [%e (gen_next_all org_off ~loc (dat, off, len) beh fields)]]
      [@metaloc loc]
  | _ ->
    location_exn ~loc "Unbound string or bitstring can only be assigned to a variable or skipped"

and gen_bound_bitstring ~loc org_off (dat, off, len) (l, q) beh fields p =
  let elen = evar ~loc len in
  match p with
  | { ppat_desc = Ppat_var(_) } ->
    [%expr
      if [%e elen] >= [%e l] then
        let [%p p] = [%e (gen_value ~loc (dat, off, len) (l, q))] in
        [%e (gen_next ~loc org_off (dat, off, len) (p, l, q) beh fields)]
      else ()]
      [@metaloc loc]
  | [%pat? _ ] ->
    [%expr
      if [%e elen] >= [%e l] then
        [%e (gen_next ~loc org_off (dat, off, len) (p, l, q) beh fields)]
      else ()]
      [@metaloc loc]
  | _ ->
    location_exn ~loc "Bound bitstring can only be assigned to variables or skipped"

and gen_bound_string ~loc org_off (dat, off, len) (l, q) beh fields p =
  [%expr
    if [%e (evar ~loc len)] >= [%e l] then
      [%e (gen_match ~loc org_off (dat, off, len) (p, l, q) beh fields)]
    else ()]
    [@metaloc loc]

and gen_bound_int ~loc org_off (dat, off, len) (l, q) beh fields p =
  [%expr
    if [%e l] >= 1 && [%e l] <= 64 && [%e (evar ~loc len)] >= [%e l] then
      [%e (gen_match ~loc org_off (dat, off, len) (p, l, q) beh fields)]
    else ()]
    [@metaloc loc]

and gen_fields_with_quals_by_type ~loc org_off (dat, off, len) (p, l, q) beh fields =
  let open Qualifiers in
  match check_field_len ~loc (l, q), q.value_type with
  | Some (-1), Some (Type.Bitstring | Type.String) ->
    gen_unbound_string ~loc org_off (dat, off, len) (l, q) beh fields p
  | (Some (_) | None), Some (Type.Bitstring) ->
    gen_bound_bitstring ~loc org_off (dat, off, len) (l, q) beh fields p
  | (Some (_) | None), Some (Type.String) ->
    gen_bound_string ~loc org_off (dat, off, len) (l, q) beh fields p
  | Some (_), Some (Type.Int)
  | None, Some (Type.Int) ->
    gen_bound_int ~loc org_off (dat, off, len) (l, q) beh fields p
  | _, _ ->
    location_exn ~loc "No type to generate"

and gen_fields_with_quals ~loc org_off (dat, off, len) (p, l, q) beh fields =
  gen_fields_with_quals_by_type ~loc org_off (dat, off, len) (p, l, q) beh fields
  |> gen_offset_saver ~loc org_off (dat, off, len) (p, l, q)

and gen_fields ~loc org_off (dat, off, len) beh fields =
  let open Qualifiers in
  match fields with
  | [] -> beh
  | (p, None, None) :: tl -> beh
  | (p, Some l, Some q) :: tl ->
    gen_fields_with_quals ~loc org_off (dat, off, len) (p, l, q) beh tl
  | _ -> location_exn ~loc "Wrong pattern type in bitmatch case"
;;

<<<<<<< HEAD
let gen_case org_off res (dat, off, len) case =
  let loc = case.pc_lhs.ppat_loc in
  match case.pc_lhs.ppat_desc with
  | Ppat_constant (Pconst_string (value, _)) ->
    let eres = mkevar ~loc res in
    let beh = [%expr [%e eres] := Some ([%e case.pc_rhs]); raise Exit][@metaloc loc]
    in split_string ~on:';' value
    |> split_loc ~loc
    |> List.map ~f:parse_match_fields
=======
let is_field_size_open_ended = function
  | Some (l) ->
    begin match (evaluate_expr l) with
      | Some (-1) -> true
      | _         -> false
    end
  | None -> false

let check_for_open_endedness fields =
  List.fold_left
    ~init:false
    ~f:(fun agg (p, l, _) ->
        let oe = is_field_size_open_ended l in
        if agg || (oe && agg) then
          location_exn ~loc:p.ppat_loc "Pattern is already open-ended"
        else oe)
    fields
  |> ignore;
  fields
;;

let gen_case ~mapper org_off res (dat, off, len) case =
  let loc = case.pc_lhs.ppat_loc in
  match case.pc_lhs.ppat_desc with
  | Ppat_constant (Pconst_string (value, _)) ->
    let rhs = mapper.Ast_mapper.expr mapper case.pc_rhs in
    let eres = evar ~loc res in
    let beh = [%expr [%e eres] := Some ([%e rhs]); raise Exit][@metaloc loc]
    in split_string ~on:';' value
    |> split_loc ~loc
    |> List.map ~f:(fun e -> parse_match_fields e)
    |> check_for_open_endedness
>>>>>>> c78b362c
    |> gen_fields ~loc org_off (dat, off, len) beh
  | _ ->
    location_exn ~loc "Wrong pattern type"
;;

let rec gen_cases_sequence ~loc = function
  | []        -> location_exn ~loc "Empty case list"
  | [hd]      -> hd
  | hd :: tl  -> [%expr [%e hd]; [%e gen_cases_sequence ~loc tl]][@metaloc loc]
;;

<<<<<<< HEAD
let gen_cases ident loc cases =
=======
let gen_cases ~mapper ~loc ident cases =
>>>>>>> c78b362c
  let open Location in
  let datN = mksym "data"
  and offN = mksym "off"
  and lenN = mksym "len"
  and algN = mksym "aligned"
  and resN = mksym "result"
  and offNN = mksym "off"
  and lenNN = mksym "len"
  in
  let pdatN = pvar ~loc datN
  and poffN = pvar ~loc offN
  and eoffN = evar ~loc offN
  and plenN = pvar ~loc lenN
  and elenN = evar ~loc lenN
  and palgN = pvar ~loc algN
  and presN = pvar ~loc resN
  and eresN = evar ~loc resN
  and poffNN = pvar ~loc offNN
  and plenNN = pvar ~loc lenNN
  in
  let tuple = [%pat? ([%p pdatN], [%p poffN], [%p plenN])][@metaloc loc]
  and fname = str ~loc loc.loc_start.pos_fname
  and lpos = int ~loc loc.loc_start.pos_lnum
  and cpos = int ~loc loc.loc_start.pos_cnum
  in
  cases
  |> List.fold_left
    ~init:[]
    ~f:(fun acc case -> acc @ [ gen_case offN resN (datN, offNN, lenNN) case ])
  |> gen_cases_sequence ~loc
  |> fun seq ->
  [%expr
    let [%p tuple] = [%e ident] in
    let [%p poffNN] = [%e eoffN]
    and [%p plenNN] = [%e elenN] in
    let [%p palgN] = ([%e eoffN] land 7) = 0 in
    let [%p presN] = ref None in
    (try [%e seq]; with | Exit -> ());
    match ![%e eresN] with
    | Some x -> x
    | None -> raise (Match_failure ([%e fname], [%e lpos], [%e cpos]))]
    [@metaloc loc]
;;

let gen_function ~mapper ~loc cases =
  let casN = mksym "case" in
  let pcasN = pvar ~loc casN
  and ecasN = evar ~loc casN in
  [%expr
    (fun [%p pcasN] -> [%e (gen_cases ~mapper ~loc ecasN cases)])]
    [@metaloc loc]

(* Constructor generators *)

let gen_constructor_exn ~loc =
  let open Location in
  [%expr Bitstring.Construct_failure (
      [%e str ~loc "Bad field value"],
        [%e str ~loc "None"],
        [%e int ~loc loc.loc_start.pos_lnum],
        [%e int ~loc loc.loc_start.pos_cnum])]
    [@metaloc loc]
;;

let gen_constructor_bitstring ~loc sym l =
  [%expr
    Bitstring.construct_bitstring [%e evar ~loc sym] [%e l]]
    [@metaloc loc]
;;

let gen_constructor_string ~loc sym l =
  [%expr
    Bitstring.construct_string [%e evar ~loc sym] [%e l]]
    [@metaloc loc]
;;

let get_1_bit_constr_value ~loc l =
  match (evaluate_expr l) with
    | Some (1)        -> [%expr true][@metaloc loc]
    | Some (0)        -> [%expr false][@metaloc loc]
    | Some (_) | None -> l
;;

let gen_constructor_int ~loc sym (l, s, q) =
  let open Qualifiers in
  let eexc = gen_constructor_exn ~loc
  and esym = evar ~loc sym in
  let (fname, vl, sz) = match (evaluate_expr s), q.sign, q.endian with
    (* 1-bit type *)
    | Some (size), Some (_), Some (_) when size = 1 ->
      ("Bitstring.construct_bit", get_1_bit_constr_value ~loc l, [%expr 1])
    (* 8-bit type *)
    | Some (size), Some (sign), Some (_) when size >= 2 && size <= 8 ->
      let sn = Sign.to_string sign in
      let ex = sprintf "Bitstring.construct_char_%s" sn in
      (ex, l, int ~loc size)
    (* 16|32|64-bit type *)
    | Some (size), Some (sign), Some (Endian.Referred r) ->
      let ss = Sign.to_string sign and it = get_inttype ~loc size in
      let ex = sprintf "Bitstring.construct_%s_ee_%s" it ss in
      (ex, l, int ~loc size)
    | Some (size), Some (sign), Some (endian) ->
      let tp = get_inttype ~loc size
      and en = Endian.to_string endian
      and sn = Sign.to_string sign in
      let ex = sprintf "Bitstring.construct_%s_%s_%s" tp en sn in
      (ex, l, int ~loc size)
    (* Invalid type *)
    | _, _, _ ->
      location_exn ~loc "Invalid type"
  in
  [%expr
    [%e evar ~loc fname] [%e esym] [%e vl] [%e sz] [%e eexc]]
    [@metaloc loc]
;;

let gen_constructor_complete ~loc sym (l, s, q) =
  match q.Qualifiers.value_type with
  | Some (Type.Bitstring) -> gen_constructor_bitstring ~loc sym l
  | Some (Type.String)    -> gen_constructor_string ~loc sym l
  | Some (Type.Int)       -> gen_constructor_int ~loc sym (l, s, q)
  | _                     -> location_exn ~loc "Invalid type"
;;

let gen_constructor ~loc sym = function
  | (l, Some (s), Some (q)) -> gen_constructor_complete ~loc sym (l, s, q)
  | _ -> location_exn ~loc "Invalid field format"
;;

let gen_assignment_size_of_sized_field ~loc (f, s, q) =
  match (evaluate_expr s), option_bind q (fun q -> q.Qualifiers.value_type) with
  | Some (-1),  Some (Type.String) -> [%expr (String.length [%e f] * 8)]
  | Some (v),   Some (Type.String) when v > 0 && (v mod 8) = 0 -> s
  | Some (_),   Some (Type.String) ->
      location_exn ~loc "Length of string must be > 0 and multiple of 8, or the special value -1"
  | None, Some (Type.String) -> s
  | Some (-1),  Some (Type.Bitstring) -> [%expr (Bitstring.bitstring_length [%e f])]
  | Some (v),   Some (Type.Bitstring) when v > 0 -> s
  | Some (_),   Some (Type.Bitstring) ->
      location_exn ~loc "Length of bitstring must be >= 0 or the special value -1"
  | None,       Some (Type.Bitstring) -> s
  | Some (v),   _ when v > 0 -> s
  | Some (v),   _ ->
      location_exn ~loc "Negative or null field size in constructor"
  | None,       _ ->
    location_exn ~loc "Invalid field size in constructor"
;;

let gen_assignment_size_of_field ~loc = function
  | (_, None, _) -> [%expr 0]
  | (f, Some (s), q) -> gen_assignment_size_of_sized_field ~loc (f, s, q)
;;

let rec gen_assignment_size ~loc = function
  | [] -> [%expr 0]
  | field :: tl ->
     let this = gen_assignment_size_of_field ~loc field in
     let next = gen_assignment_size ~loc tl in
     [%expr [%e this] + ([%e next])][@metaloc loc]
;;

let gen_assignment_behavior ~loc sym fields =
  let size = gen_assignment_size ~loc fields in
  let res = evar ~loc sym in
  let rep = [%expr Bitstring.Buffer.contents [%e res]][@metaloc loc] in
  let len = match (evaluate_expr size) with
    | Some (v)  -> int v
    | None      -> size
  in
  let post =
    [%expr
      let _res = [%e rep] in
      if (Bitstring.bitstring_length _res) = [%e len]
      then _res else raise Exit]
      [@metaloc loc]
  in
  let seq = List.fold_right
      ~f:(fun fld acc -> [%expr [%e (gen_constructor ~loc sym fld)]; [%e acc]])
      ~init:post
      fields
  in
  [%expr
    let [%p (pvar ~loc sym)] = Bitstring.Buffer.create () in
    [%e seq]]
    [@metaloc loc]
;;

let parse_assignment_behavior ~loc sym value =
  (split_string ~on:';' value)
  |> split_loc ~loc
  |> List.map ~f:(fun flds -> parse_const_fields flds)
  |> gen_assignment_behavior ~loc sym
;;

let gen_constructor_expr ~loc value =
  let sym = mksym "constructor" in
  let exp = evar ~loc sym
  and pat = pvar ~loc sym in
  let beh = parse_assignment_behavior ~loc sym value in
  [%expr let [%p pat] = fun () -> [%e beh] in [%e exp] ()]
;;

<<<<<<< HEAD
let transform_single_let ~loc ast expr =
  match ast.pvb_pat.ppat_desc, ast.pvb_expr.pexp_desc with
  | Parsetree.Ppat_var (s), Pexp_constant (Pconst_string (value, _)) ->
    let pat = mkpvar ~loc s.txt in
    let constructor_expr = gen_constructor_expr loc value in
    [%expr let [%p pat] = [%e constructor_expr] in [%e expr]]
  | _ -> location_exn ~loc "Invalid pattern type"
;;

(* Mapper *)

open Ppx_core.Std

let extension =
  Extension.V2.declare
    "bitstring"
    Extension.Context.expression
    Ast_pattern.(single_expr_payload __)
    (fun ~loc:_ ~path:_ expr ->
      let loc = expr.pexp_loc in
      let expansion =
        match expr.pexp_desc with
        | Pexp_constant (Pconst_string (value, (_ : string option))) ->
           gen_constructor_expr loc value
        | Pexp_let (Nonrecursive, bindings, expr) ->
           List.fold_right bindings ~init:expr ~f:(fun binding expr ->
               transform_single_let ~loc binding expr)
        | Pexp_match (ident, cases) ->
           gen_cases ident loc cases
        | _ ->
           location_exn ~loc
             "'bitstring' can only be used with 'let', 'match', and as '[%bitstring]'"
      in
      { expansion with pexp_attributes = expr.pexp_attributes }
    )
;;
=======
(*
 * transform `let%bitstring foo = {| .. |} in`
 * into      `let foo = [%bitstring {| .. |}] in`
 *)

let transform_single_let ~mapper ~loc ast expr =
  match ast.pvb_pat.ppat_desc, ast.pvb_expr.pexp_desc with
  | Parsetree.Ppat_var (s), Pexp_constant (Pconst_string (value, _)) ->
    let pat = pvar ~loc s.txt in
    let extension = { Asttypes.txt = "bitstring"; loc } in
    let payload =
      Ast_helper.Const.string value
      |> Ast_helper.Exp.constant ~loc
      |> Ast_helper.Str.eval ~loc
    in
    let constr = Ast_helper.Exp.extension ~loc (extension, PStr [payload]) in
    let expr = [%expr let [%p pat] = [%e constr] in [%e expr]] in
    mapper.Ast_mapper.expr mapper expr
  | _ -> location_exn ~loc "Invalid pattern type"
;;

let rec transform_let ~mapper ~loc expr = function
  | []        -> expr
  | hd :: tl  -> transform_let ~mapper ~loc expr tl
                 |> transform_single_let ~mapper ~loc hd
;;

(* Mapper *)

let ppx_bitstring_expr_mapper mapper = function
  (* Is this an extension node? *)
  | { pexp_desc = Pexp_extension ({ txt = "bitstring"; loc }, pstr) } -> begin
      match pstr with
      (* Evaluation of a match expression *)
      | PStr [{
          pstr_desc = Pstr_eval ({
              pexp_loc = loc;
              pexp_desc = Pexp_match (ident, cases)
            }, _)
        }] -> gen_cases ~mapper ~loc ident cases
      (* Evaluation of a function expression *)
      | PStr [{
          pstr_desc = Pstr_eval ({
              pexp_loc = loc;
              pexp_desc = Pexp_function (cases)
            }, _)
        }] -> gen_function ~mapper ~loc cases
      (* Evaluation of a constructor expression *)
      | PStr [{
          pstr_desc = Pstr_eval ({
              pexp_loc = loc;
              pexp_desc = Pexp_constant (Pconst_string (value, _))
            }, _)
        }] -> gen_constructor_expr ~loc value
      (* Evaluation of a let expression *)
      | PStr [{
          pstr_desc = Pstr_eval ({
              pexp_loc = loc;
              pexp_desc = Pexp_let (Asttypes.Nonrecursive, bindings, expr)
            }, _)
        }] -> transform_let ~mapper ~loc expr bindings
      | PStr [{
          pstr_desc = Pstr_eval ({
              pexp_loc = loc;
              pexp_desc = Pexp_let (Asttypes.Recursive, bindings, expr)
            }, _)
        }] -> location_exn ~loc "Recursion not supported"
      (* Unsupported expression *)
      | _ -> location_exn ~loc "Unsupported operator"
    end
  (* Delegate to the default mapper. *)
  | x -> default_mapper.expr mapper x


let ppx_bitstring_mapper argv = {
  default_mapper with expr = ppx_bitstring_expr_mapper
}
>>>>>>> c78b362c

let () =
  Ppx_driver.register_transformation "bitstring" ~extensions:[extension]
;;<|MERGE_RESOLUTION|>--- conflicted
+++ resolved
@@ -731,17 +731,6 @@
   | _ -> location_exn ~loc "Wrong pattern type in bitmatch case"
 ;;
 
-<<<<<<< HEAD
-let gen_case org_off res (dat, off, len) case =
-  let loc = case.pc_lhs.ppat_loc in
-  match case.pc_lhs.ppat_desc with
-  | Ppat_constant (Pconst_string (value, _)) ->
-    let eres = mkevar ~loc res in
-    let beh = [%expr [%e eres] := Some ([%e case.pc_rhs]); raise Exit][@metaloc loc]
-    in split_string ~on:';' value
-    |> split_loc ~loc
-    |> List.map ~f:parse_match_fields
-=======
 let is_field_size_open_ended = function
   | Some (l) ->
     begin match (evaluate_expr l) with
@@ -763,18 +752,16 @@
   fields
 ;;
 
-let gen_case ~mapper org_off res (dat, off, len) case =
+let gen_case org_off res (dat, off, len) case =
   let loc = case.pc_lhs.ppat_loc in
   match case.pc_lhs.ppat_desc with
   | Ppat_constant (Pconst_string (value, _)) ->
-    let rhs = mapper.Ast_mapper.expr mapper case.pc_rhs in
     let eres = evar ~loc res in
-    let beh = [%expr [%e eres] := Some ([%e rhs]); raise Exit][@metaloc loc]
+    let beh = [%expr [%e eres] := Some ([%e case.pc_rhs]); raise Exit][@metaloc loc]
     in split_string ~on:';' value
     |> split_loc ~loc
-    |> List.map ~f:(fun e -> parse_match_fields e)
+    |> List.map ~f:parse_match_fields
     |> check_for_open_endedness
->>>>>>> c78b362c
     |> gen_fields ~loc org_off (dat, off, len) beh
   | _ ->
     location_exn ~loc "Wrong pattern type"
@@ -786,11 +773,7 @@
   | hd :: tl  -> [%expr [%e hd]; [%e gen_cases_sequence ~loc tl]][@metaloc loc]
 ;;
 
-<<<<<<< HEAD
-let gen_cases ident loc cases =
-=======
-let gen_cases ~mapper ~loc ident cases =
->>>>>>> c78b362c
+let gen_cases ~loc ident cases =
   let open Location in
   let datN = mksym "data"
   and offN = mksym "off"
@@ -835,12 +818,12 @@
     [@metaloc loc]
 ;;
 
-let gen_function ~mapper ~loc cases =
+let gen_function ~loc cases =
   let casN = mksym "case" in
   let pcasN = pvar ~loc casN
   and ecasN = evar ~loc casN in
   [%expr
-    (fun [%p pcasN] -> [%e (gen_cases ~mapper ~loc ecasN cases)])]
+    (fun [%p pcasN] -> [%e (gen_cases ~loc ecasN cases)])]
     [@metaloc loc]
 
 (* Constructor generators *)
@@ -993,11 +976,10 @@
   [%expr let [%p pat] = fun () -> [%e beh] in [%e exp] ()]
 ;;
 
-<<<<<<< HEAD
 let transform_single_let ~loc ast expr =
   match ast.pvb_pat.ppat_desc, ast.pvb_expr.pexp_desc with
   | Parsetree.Ppat_var (s), Pexp_constant (Pconst_string (value, _)) ->
-    let pat = mkpvar ~loc s.txt in
+    let pat = pvar ~loc s.txt in
     let constructor_expr = gen_constructor_expr loc value in
     [%expr let [%p pat] = [%e constructor_expr] in [%e expr]]
   | _ -> location_exn ~loc "Invalid pattern type"
@@ -1022,7 +1004,9 @@
            List.fold_right bindings ~init:expr ~f:(fun binding expr ->
                transform_single_let ~loc binding expr)
         | Pexp_match (ident, cases) ->
-           gen_cases ident loc cases
+           gen_cases ~loc ident cases
+        | Pexp_function (cases) ->
+           gen_function ~loc cases
         | _ ->
            location_exn ~loc
              "'bitstring' can only be used with 'let', 'match', and as '[%bitstring]'"
@@ -1030,85 +1014,6 @@
       { expansion with pexp_attributes = expr.pexp_attributes }
     )
 ;;
-=======
-(*
- * transform `let%bitstring foo = {| .. |} in`
- * into      `let foo = [%bitstring {| .. |}] in`
- *)
-
-let transform_single_let ~mapper ~loc ast expr =
-  match ast.pvb_pat.ppat_desc, ast.pvb_expr.pexp_desc with
-  | Parsetree.Ppat_var (s), Pexp_constant (Pconst_string (value, _)) ->
-    let pat = pvar ~loc s.txt in
-    let extension = { Asttypes.txt = "bitstring"; loc } in
-    let payload =
-      Ast_helper.Const.string value
-      |> Ast_helper.Exp.constant ~loc
-      |> Ast_helper.Str.eval ~loc
-    in
-    let constr = Ast_helper.Exp.extension ~loc (extension, PStr [payload]) in
-    let expr = [%expr let [%p pat] = [%e constr] in [%e expr]] in
-    mapper.Ast_mapper.expr mapper expr
-  | _ -> location_exn ~loc "Invalid pattern type"
-;;
-
-let rec transform_let ~mapper ~loc expr = function
-  | []        -> expr
-  | hd :: tl  -> transform_let ~mapper ~loc expr tl
-                 |> transform_single_let ~mapper ~loc hd
-;;
-
-(* Mapper *)
-
-let ppx_bitstring_expr_mapper mapper = function
-  (* Is this an extension node? *)
-  | { pexp_desc = Pexp_extension ({ txt = "bitstring"; loc }, pstr) } -> begin
-      match pstr with
-      (* Evaluation of a match expression *)
-      | PStr [{
-          pstr_desc = Pstr_eval ({
-              pexp_loc = loc;
-              pexp_desc = Pexp_match (ident, cases)
-            }, _)
-        }] -> gen_cases ~mapper ~loc ident cases
-      (* Evaluation of a function expression *)
-      | PStr [{
-          pstr_desc = Pstr_eval ({
-              pexp_loc = loc;
-              pexp_desc = Pexp_function (cases)
-            }, _)
-        }] -> gen_function ~mapper ~loc cases
-      (* Evaluation of a constructor expression *)
-      | PStr [{
-          pstr_desc = Pstr_eval ({
-              pexp_loc = loc;
-              pexp_desc = Pexp_constant (Pconst_string (value, _))
-            }, _)
-        }] -> gen_constructor_expr ~loc value
-      (* Evaluation of a let expression *)
-      | PStr [{
-          pstr_desc = Pstr_eval ({
-              pexp_loc = loc;
-              pexp_desc = Pexp_let (Asttypes.Nonrecursive, bindings, expr)
-            }, _)
-        }] -> transform_let ~mapper ~loc expr bindings
-      | PStr [{
-          pstr_desc = Pstr_eval ({
-              pexp_loc = loc;
-              pexp_desc = Pexp_let (Asttypes.Recursive, bindings, expr)
-            }, _)
-        }] -> location_exn ~loc "Recursion not supported"
-      (* Unsupported expression *)
-      | _ -> location_exn ~loc "Unsupported operator"
-    end
-  (* Delegate to the default mapper. *)
-  | x -> default_mapper.expr mapper x
-
-
-let ppx_bitstring_mapper argv = {
-  default_mapper with expr = ppx_bitstring_expr_mapper
-}
->>>>>>> c78b362c
 
 let () =
   Ppx_driver.register_transformation "bitstring" ~extensions:[extension]
